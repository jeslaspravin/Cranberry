#pragma once

#include "CoreMathTypedefs.h"
#include "Math.h"

// Usage AABB
template<class T,uint32 d>
class Box
{
public:
<<<<<<< HEAD
    T minBound;
    T maxBound;

    Box() = default;

    Box(const T& min, const T& max) {
        minBound = min;
        maxBound = max;
    }

    Box(const Box<T, d>& other)
    {
        minBound = other.minBound;
        maxBound = other.maxBound;
    }

    Box(Box<T, d>&& other)
    {
        minBound = std::move(other.minBound);
        maxBound = std::move(other.maxBound);
    }

    Box<T, d>& operator=(const Box<T, d>& other)
    {
        minBound = other.minBound;
        maxBound = other.maxBound;
        return *this;
    }

    Box<T, d> operator+(const Box<T, d>& other)
    {
        Box<T, d> newBox;
        for (uint32 i = 0; i < d; i++)
        {
            newBox.minBound[i] = minBound[i] > other.minBound[i] ? other.minBound[i] : minBound[i];
            newBox.maxBound[i] = maxBound[i] < other.maxBound[i] ? other.maxBound[i] : maxBound[i];
        }
        return newBox;
    }

    Box<T, d> operator+(const T& offset)
    {
        Box<T, d> newBox;
        for (uint32 i = 0; i < d; i++)
        {
            newBox.minBound[i] = minBound[i] + offset[i];
            newBox.maxBound[i] = maxBound[i] + offset[i];
        }
        return newBox;
    }

    void operator+=(const Box<T, d>& other)
    {
        grow(other);
    }

    void operator+=(const T& dx)
    {
        offset(dx);
    }


    Box<T, d>& operator=(Box<T, d>&& other)
    {
        minBound = std::move(other.minBound);
        maxBound = std::move(other.maxBound);
        return *this;
    }

    void offset(const T& offset)
    {
        for (uint32 i = 0; i < d; i++)
        {
            minBound[i] += offset[i];
            maxBound[i] += offset[i];
        }
    }

    void grow(const Box<T, d>& other) 
    {
        for (uint32 i = 0; i < d; i++)
        {
            minBound[i] = minBound[i] > other.minBound[i] ? other.minBound[i] : minBound[i];
            maxBound[i] = maxBound[i] < other.maxBound[i] ? other.maxBound[i] : maxBound[i];
        }
    }
    
    bool intersect(const Box<T, d>& other) const 
    {
        for (uint32 i = 0; i < d; i++)
        {
            // If min point of one is larger than max point of another or vice versa then box never intersects
            if (other.maxBound[i]<minBound[i] || other.minBound[i] > maxBound[i])
                return false;
        }
        return true;
    }

    Box<T, d> getIntersectionBox(const Box<T, d>& other,bool checkAA=true) const
    {
        Box<T, d> regionBox;
        for (uint32 i = 0; i < d; i++)
        {
            regionBox.minBound[i] = minBound[i] > other.minBound[i] ? minBound[i] : other.minBound[i];
            regionBox.maxBound[i] = maxBound[i] < other.maxBound[i] ? maxBound[i] : other.maxBound[i];
        }

        if (checkAA) {
            regionBox.fixAABB();
        }
        return regionBox;
    }
=======
	T minBound;
	T maxBound;

	Box() = default;

	Box(const T& min, const T& max) {
		minBound = min;
		maxBound = max;
	}

	Box(const Box<T, d>& other)
	{
		minBound = other.minBound;
		maxBound = other.maxBound;
	}

	Box(Box<T, d>&& other)
	{
		minBound = std::move(other.minBound);
		maxBound = std::move(other.maxBound);
	}

	Box<T, d>& operator=(const Box<T, d>& other)
	{
		minBound = other.minBound;
		maxBound = other.maxBound;
		return *this;
	}

	Box<T, d> operator+(const Box<T, d>& other)
	{
		Box<T, d> newBox;
		for (uint32 i = 0; i < d; i++)
		{
			newBox.minBound[i] = minBound[i] > other.minBound[i] ? other.minBound[i] : minBound[i];
			newBox.maxBound[i] = maxBound[i] < other.maxBound[i] ? other.maxBound[i] : maxBound[i];
		}
		return newBox;
	}

	Box<T, d> operator+(const T& offset)
	{
		Box<T, d> newBox;
		for (uint32 i = 0; i < d; i++)
		{
			newBox.minBound[i] = minBound[i] + offset[i];
			newBox.maxBound[i] = maxBound[i] + offset[i];
		}
		return newBox;
	}

	void operator+=(const Box<T, d>& other)
	{
		grow(other);
	}

	void operator+=(const T& dx)
	{
		offset(dx);
	}


	Box<T, d>& operator=(Box<T, d>&& other)
	{
		minBound = std::move(other.minBound);
		maxBound = std::move(other.maxBound);
		return *this;
	}

	void offset(const T& offset)
	{
		for (uint32 i = 0; i < d; i++)
		{
			minBound[i] += offset[i];
			maxBound[i] += offset[i];
		}
	}

	void grow(const Box<T, d>& other) 
	{
		for (uint32 i = 0; i < d; i++)
		{
			minBound[i] = minBound[i] > other.minBound[i] ? other.minBound[i] : minBound[i];
			maxBound[i] = maxBound[i] < other.maxBound[i] ? other.maxBound[i] : maxBound[i];
		}
	}
	
	bool intersect(const Box<T, d>& other) const 
	{
		for (uint32 i = 0; i < d; i++)
		{
			// If min point of one is larger than max point of another or vice versa then box never intersects
			if (other.maxBound[i]<minBound[i] || other.minBound[i] > maxBound[i])
				return false;
		}
		return true;
	}

	Box<T, d> getIntersectionBox(const Box<T, d>& other,bool checkAA=true) const
	{
		Box<T, d> regionBox;
		for (uint32 i = 0; i < d; i++)
		{
			regionBox.minBound[i] = minBound[i] > other.minBound[i] ? minBound[i] : other.minBound[i];
			regionBox.maxBound[i] = maxBound[i] < other.maxBound[i] ? maxBound[i] : other.maxBound[i];
		}

		if (checkAA) {
			regionBox.fixAABB();
		}
		return regionBox;
	}
>>>>>>> 1ca0c1e1

    bool isValidAABB() const
    {
        for (uint32 i = 0; i < d; i++)
        {
            if (minBound[i] > maxBound[i])
            {
<<<<<<< HEAD
                return false;
            }
        }
        return true;
    }

    void fixAABB()
    {
        for (uint32 i = 0; i < d; i++)
        {
            if (minBound[i] > maxBound[i])
            {
                // Swap in case of swapped axis
                minBound[i] = (minBound[i] + maxBound[i]) - (maxBound[i] = minBound[i]);
            }
        }
    }

    bool contains(const T& point) const
    {
        for (uint32 i = 0; i < d; i++)
        {
            if (point[i] < minBound[i] || point[i] > maxBound[i])
            {
                return false;
            }
        }
        return true;
    }

    T size() const
    {
        return maxBound - minBound;
    }

    // Ensure start point is outside the box
    // Out Lengths are portion of ray segment to reach the point
    bool raycast(const T& startPoint, const T& dir, const float& length, float& invLength, float& outEnterLength,
        T& outEnterPoint, float& outExitLength, T& outExitPoint) const
    {
        bool parallel[d];
        T invDir;

        for (uint32 i = 0; i < d; i++)
        {
            parallel[i] = (dir[i] == 0);
            invDir[i] = parallel[i] ? 0 : 1/dir[i];
        }

        return raycastFast(startPoint, dir, invDir, length, invLength, &parallel[0], outEnterLength, outEnterPoint, outExitLength, outExitPoint);
    }

    bool raycastFast(const T& startPoint, const T& dir,const T& invDir, const float& length, float& invLength,const bool* const parallel,
        float& outEnterLength,T& outEnterPoint, float& outExitLength, T& outExitPoint) const
    {
        T s2Min = minBound - startPoint;
        T s2Max = maxBound - startPoint;

        float enteringTime = 0;
        float exitTime = FLT_MAX;

        for (uint32 axis = 0; axis < d; axis++)
        {
            float t1, t2;
            if (parallel[axis])
            {
                if (s2Min[axis] > 0 || s2Max[axis] < 0)
                {
                    return false;
                }
                else {
                    t2 = FLT_MAX;
                    t1 = 0;
                }
            }
            else {
                t1 = s2Min[axis] * invDir[axis];
                t2 = s2Max[axis] * invDir[axis];
            }

            if (t2 < t1)
            {
                t1 = (t2 + t1) - (t2 = t1);
            }

            enteringTime = Math::max(t1, enteringTime);
            exitTime = Math::min(t2, exitTime);

            if (exitTime < enteringTime)
                return false;
        }

        if (enteringTime > length || exitTime < 0)
            return false;

        outEnterLength = enteringTime * invLength;
        outEnterPoint = startPoint + dir * enteringTime;
        outExitLength = exitTime * invLength;
        outExitPoint = startPoint + dir * exitTime;

        return true;
    }
=======
				return false;
            }
        }
		return true;
    }

	void fixAABB()
	{
		for (uint32 i = 0; i < d; i++)
		{
			if (minBound[i] > maxBound[i])
			{
				// Swap in case of swapped axis
				minBound[i] = (minBound[i] + maxBound[i]) - (maxBound[i] = minBound[i]);
			}
		}
	}

	bool contains(const T& point) const
	{
		for (uint32 i = 0; i < d; i++)
		{
			if (point[i] < minBound[i] || point[i] > maxBound[i])
			{
				return false;
			}
		}
		return true;
	}

	T size() const
	{
		return maxBound - minBound;
	}

	// Ensure start point is outside the box
	// Out Lengths are portion of ray segment to reach the point
	bool raycast(const T& startPoint, const T& dir, const float& length, float& invLength, float& outEnterLength,
		T& outEnterPoint, float& outExitLength, T& outExitPoint) const
	{
		bool parallel[d];
		T invDir;

		for (uint32 i = 0; i < d; i++)
		{
			parallel[i] = (dir[i] == 0);
			invDir[i] = parallel[i] ? 0 : 1/dir[i];
		}

		return raycastFast(startPoint, dir, invDir, length, invLength, &parallel[0], outEnterLength, outEnterPoint, outExitLength, outExitPoint);
	}

	bool raycastFast(const T& startPoint, const T& dir,const T& invDir, const float& length, float& invLength,const bool* const parallel,
		float& outEnterLength,T& outEnterPoint, float& outExitLength, T& outExitPoint) const
	{
		T s2Min = minBound - startPoint;
		T s2Max = maxBound - startPoint;

		float enteringTime = 0;
		float exitTime = FLT_MAX;

		for (uint32 axis = 0; axis < d; axis++)
		{
			float t1, t2;
			if (parallel[axis])
			{
				if (s2Min[axis] > 0 || s2Max[axis] < 0)
				{
					return false;
				}
				else {
					t2 = FLT_MAX;
					t1 = 0;
				}
			}
			else {
				t1 = s2Min[axis] * invDir[axis];
				t2 = s2Max[axis] * invDir[axis];
			}

			if (t2 < t1)
			{
				t1 = (t2 + t1) - (t2 = t1);
			}

			enteringTime = Math::max(t1, enteringTime);
			exitTime = Math::min(t2, exitTime);

			if (exitTime < enteringTime)
				return false;
		}

		if (enteringTime > length || exitTime < 0)
			return false;

		outEnterLength = enteringTime * invLength;
		outEnterPoint = startPoint + dir * enteringTime;
		outExitLength = exitTime * invLength;
		outExitPoint = startPoint + dir * exitTime;

		return true;
	}
>>>>>>> 1ca0c1e1
};

using SizeBox2D = Box<Size2D, 2>;
using SizeBox3D = Box<Size3D, 3>;

using QuantizedBox2D = Box<Int2D, 2>;
using QuantizedBox3D = Box<Int3D, 3>;<|MERGE_RESOLUTION|>--- conflicted
+++ resolved
@@ -8,7 +8,6 @@
 class Box
 {
 public:
-<<<<<<< HEAD
     T minBound;
     T maxBound;
 
@@ -121,120 +120,6 @@
         }
         return regionBox;
     }
-=======
-	T minBound;
-	T maxBound;
-
-	Box() = default;
-
-	Box(const T& min, const T& max) {
-		minBound = min;
-		maxBound = max;
-	}
-
-	Box(const Box<T, d>& other)
-	{
-		minBound = other.minBound;
-		maxBound = other.maxBound;
-	}
-
-	Box(Box<T, d>&& other)
-	{
-		minBound = std::move(other.minBound);
-		maxBound = std::move(other.maxBound);
-	}
-
-	Box<T, d>& operator=(const Box<T, d>& other)
-	{
-		minBound = other.minBound;
-		maxBound = other.maxBound;
-		return *this;
-	}
-
-	Box<T, d> operator+(const Box<T, d>& other)
-	{
-		Box<T, d> newBox;
-		for (uint32 i = 0; i < d; i++)
-		{
-			newBox.minBound[i] = minBound[i] > other.minBound[i] ? other.minBound[i] : minBound[i];
-			newBox.maxBound[i] = maxBound[i] < other.maxBound[i] ? other.maxBound[i] : maxBound[i];
-		}
-		return newBox;
-	}
-
-	Box<T, d> operator+(const T& offset)
-	{
-		Box<T, d> newBox;
-		for (uint32 i = 0; i < d; i++)
-		{
-			newBox.minBound[i] = minBound[i] + offset[i];
-			newBox.maxBound[i] = maxBound[i] + offset[i];
-		}
-		return newBox;
-	}
-
-	void operator+=(const Box<T, d>& other)
-	{
-		grow(other);
-	}
-
-	void operator+=(const T& dx)
-	{
-		offset(dx);
-	}
-
-
-	Box<T, d>& operator=(Box<T, d>&& other)
-	{
-		minBound = std::move(other.minBound);
-		maxBound = std::move(other.maxBound);
-		return *this;
-	}
-
-	void offset(const T& offset)
-	{
-		for (uint32 i = 0; i < d; i++)
-		{
-			minBound[i] += offset[i];
-			maxBound[i] += offset[i];
-		}
-	}
-
-	void grow(const Box<T, d>& other) 
-	{
-		for (uint32 i = 0; i < d; i++)
-		{
-			minBound[i] = minBound[i] > other.minBound[i] ? other.minBound[i] : minBound[i];
-			maxBound[i] = maxBound[i] < other.maxBound[i] ? other.maxBound[i] : maxBound[i];
-		}
-	}
-	
-	bool intersect(const Box<T, d>& other) const 
-	{
-		for (uint32 i = 0; i < d; i++)
-		{
-			// If min point of one is larger than max point of another or vice versa then box never intersects
-			if (other.maxBound[i]<minBound[i] || other.minBound[i] > maxBound[i])
-				return false;
-		}
-		return true;
-	}
-
-	Box<T, d> getIntersectionBox(const Box<T, d>& other,bool checkAA=true) const
-	{
-		Box<T, d> regionBox;
-		for (uint32 i = 0; i < d; i++)
-		{
-			regionBox.minBound[i] = minBound[i] > other.minBound[i] ? minBound[i] : other.minBound[i];
-			regionBox.maxBound[i] = maxBound[i] < other.maxBound[i] ? maxBound[i] : other.maxBound[i];
-		}
-
-		if (checkAA) {
-			regionBox.fixAABB();
-		}
-		return regionBox;
-	}
->>>>>>> 1ca0c1e1
 
     bool isValidAABB() const
     {
@@ -242,7 +127,6 @@
         {
             if (minBound[i] > maxBound[i])
             {
-<<<<<<< HEAD
                 return false;
             }
         }
@@ -345,114 +229,7 @@
 
         return true;
     }
-=======
-				return false;
-            }
-        }
-		return true;
-    }
-
-	void fixAABB()
-	{
-		for (uint32 i = 0; i < d; i++)
-		{
-			if (minBound[i] > maxBound[i])
-			{
-				// Swap in case of swapped axis
-				minBound[i] = (minBound[i] + maxBound[i]) - (maxBound[i] = minBound[i]);
-			}
-		}
-	}
-
-	bool contains(const T& point) const
-	{
-		for (uint32 i = 0; i < d; i++)
-		{
-			if (point[i] < minBound[i] || point[i] > maxBound[i])
-			{
-				return false;
-			}
-		}
-		return true;
-	}
-
-	T size() const
-	{
-		return maxBound - minBound;
-	}
-
-	// Ensure start point is outside the box
-	// Out Lengths are portion of ray segment to reach the point
-	bool raycast(const T& startPoint, const T& dir, const float& length, float& invLength, float& outEnterLength,
-		T& outEnterPoint, float& outExitLength, T& outExitPoint) const
-	{
-		bool parallel[d];
-		T invDir;
-
-		for (uint32 i = 0; i < d; i++)
-		{
-			parallel[i] = (dir[i] == 0);
-			invDir[i] = parallel[i] ? 0 : 1/dir[i];
-		}
-
-		return raycastFast(startPoint, dir, invDir, length, invLength, &parallel[0], outEnterLength, outEnterPoint, outExitLength, outExitPoint);
-	}
-
-	bool raycastFast(const T& startPoint, const T& dir,const T& invDir, const float& length, float& invLength,const bool* const parallel,
-		float& outEnterLength,T& outEnterPoint, float& outExitLength, T& outExitPoint) const
-	{
-		T s2Min = minBound - startPoint;
-		T s2Max = maxBound - startPoint;
-
-		float enteringTime = 0;
-		float exitTime = FLT_MAX;
-
-		for (uint32 axis = 0; axis < d; axis++)
-		{
-			float t1, t2;
-			if (parallel[axis])
-			{
-				if (s2Min[axis] > 0 || s2Max[axis] < 0)
-				{
-					return false;
-				}
-				else {
-					t2 = FLT_MAX;
-					t1 = 0;
-				}
-			}
-			else {
-				t1 = s2Min[axis] * invDir[axis];
-				t2 = s2Max[axis] * invDir[axis];
-			}
-
-			if (t2 < t1)
-			{
-				t1 = (t2 + t1) - (t2 = t1);
-			}
-
-			enteringTime = Math::max(t1, enteringTime);
-			exitTime = Math::min(t2, exitTime);
-
-			if (exitTime < enteringTime)
-				return false;
-		}
-
-		if (enteringTime > length || exitTime < 0)
-			return false;
-
-		outEnterLength = enteringTime * invLength;
-		outEnterPoint = startPoint + dir * enteringTime;
-		outExitLength = exitTime * invLength;
-		outExitPoint = startPoint + dir * exitTime;
-
-		return true;
-	}
->>>>>>> 1ca0c1e1
 };
 
 using SizeBox2D = Box<Size2D, 2>;
-using SizeBox3D = Box<Size3D, 3>;
-
-using QuantizedBox2D = Box<Int2D, 2>;
-using QuantizedBox3D = Box<Int3D, 3>;+using SizeBox3D = Box<Size3D, 3>;